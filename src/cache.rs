use std::marker::PhantomData;
use std::ops::Deref;
use std::sync::{Mutex, RwLock, Arc};
use std::time::{Duration, Instant};

/// A wrapper around content returned as part of an validation
/// strategy.
#[derive(Clone)]
pub enum ContentUpdate<T> {
    /// The content has not changed
    Unchanged,
    /// The content has been removed
    Removed,
    /// The content has changed and the new value is `T`
    Value(T)
}

/// A validation token
pub struct Validation<V, T> {
    /// The current version of the content
    pub version: V,
    /// The wrapped content
    pub update: ContentUpdate<T>
}

/// A validation strategy. `V` is the type used as version.
pub trait Validate: Sized {
    /// The type of the controlled content
    type Item;

<<<<<<< HEAD
    type Error: std::error::Error;
=======
    /// The type of error for the validation strategy
    type Error;
>>>>>>> 43105457

    /// The type to be used as the version of the controlled content
    type Version;

    /// `validate` content at `version`. This should be quick to do and only rarely return
    /// new content.
    fn validate(
        &self,
        version: Self::Version
    ) -> Result<Validation<Self::Version, Self::Item>, Self::Error>;

    /// Get the latest `version` of content with it's current `version`
    fn refresh(&self) -> Result<(Self::Version, Option<Self::Item>), Self::Error>;

    /// applies a closure `f` to content of `self` before yielding new values
    /// on update, but otherwise respecting the inner validation strategy
    fn map<F, O>(self, f: F) -> ValidateMap<Self, F, O>
    where
        F: Fn(Self::Item) -> O
    {
        ValidateMap {
            inner: self,
            closure: f,
            _output: PhantomData
        }
    }

    /// returns the content wrapped in a `TimeToLive` object with the specified `ttl`
    fn time_to_live(self, ttl: Duration) -> TimeToLive<Self> {
        TimeToLive {
            inner: self,
            ttl,
            last: Mutex::new(None)
        }
    }

    /// transform the validation strategy into a cached object
    fn into_cached(self) -> Result<Cached<Self>, Self::Error> {
        let (version, data) = self.refresh()?;
        Ok(
            Cached {
                strategy: Arc::new(self),
                version: Arc::new(RwLock::new(version)),
                content: Content(Arc::new(RwLock::new(data)))
            }
        )
    }
}

/// a TTL wrapper around a validation strategy `S`
pub struct TimeToLive<S: Validate> {
    inner: S,
    ttl: Duration,
    last: Mutex<Option<S::Version>>
}

/// a TTL validation strategy
impl<S> Validate for TimeToLive<S>
where
    S: Validate
{
    /// the type of the controlled content
    type Item = S::Item;

    /// the error for the validation strategy
    type Error = S::Error;

    /// the version of the validation strategy. Since it is a TTL validation strategy, the version is an instant.
    type Version = Instant;

    /// `validate` the current `version` by comparing the time elapsed against the `ttl`.
    fn validate(
        &self,
        version: Self::Version
    ) -> Result<Validation<Self::Version, Self::Item>, Self::Error> {
        if version.elapsed() > self.ttl {
            let mut last = self.last.lock().unwrap();
            let version = std::mem::replace(&mut *last, None);

            match version {
                Some(version) => {
                    let Validation {
                        version,
                        update
                    } = self.inner.validate(version)?;

                    *last = Some(version);

                    Ok(Validation {
                        version: Instant::now(),
                        update
                    })
                },
                None => {
                    let (version, item) = self.inner.refresh()?;

                    *last = Some(version);

                    Ok(Validation {
                        version: Instant::now(),
                        update: match item {
                            Some(item) => ContentUpdate::Value(item),
                            None => ContentUpdate::Removed
                        }
                    })
                }
            }
        } else {
            Ok(Validation {
                version,
                update: ContentUpdate::Unchanged
            })
        }
    }

    /// Get the latest version of content as dictated by the `inner` validation strategy
    /// (even if the TTL has not elapsed).
    fn refresh(&self) -> Result<(Self::Version, Option<Self::Item>), Self::Error> {
        let mut last = self.last.lock().unwrap();
        let (version, item) = self.inner.refresh()?;

        *last = Some(version);

        Ok((Instant::now(), item))
    }
}

pub struct ValidateMap<T, F, O> {
    inner: T,
    closure: F,
    _output: PhantomData<O>
}

impl<T, F, O> Validate for ValidateMap<T, F, O>
where
    T: Validate,
    F: Fn(T::Item) -> O,
{
    type Item = O;
    type Error = T::Error;
    type Version = T::Version;

    /// `validate` content at `version` using the `inner` invalidation strategy
    fn validate(
        &self,
        version: Self::Version
    ) -> Result<Validation<Self::Version, Self::Item>, Self::Error> {
        let Validation { version, update } = self.inner.validate(version)?;
        Ok(
            Validation {
                version,
                update: match update {
                    ContentUpdate::Value(v) => ContentUpdate::Value((self.closure)(v)),
                    ContentUpdate::Unchanged => ContentUpdate::Unchanged,
                    ContentUpdate::Removed => ContentUpdate::Removed
                }
            }
        )
    }
    /// gets the latest version of the content as dictated by the `inner` validation strategy
    fn refresh(&self) -> Result<(Self::Version, Option<Self::Item>), Self::Error> {
        let (version, value) = self.inner.refresh()?;
        Ok((version, value.map(|v| (self.closure)(v))))
    }
}

<<<<<<< HEAD
=======

pub trait FromValidate: Sized {
    type Strategy: Validate;
    fn from_validate(s: Self::Strategy) -> Result<Self, <Self::Strategy as Validate>::Error>;
}
/// contains one anonymous field which wraps the underlying field
>>>>>>> 43105457
pub struct Content<C>(Arc<RwLock<Option<C>>>);

impl<C> Clone for Content<C> {
    fn clone(&self) -> Self {
        Self(self.0.clone())
    }
}

/// A wrapper around a validation strategy that caches its content
pub struct Cached<S: Validate> {
    strategy: Arc<S>,
    version: Arc<RwLock<S::Version>>,
    content: Content<S::Item>,
}

impl<S: Validate> Clone for Cached<S> {
    fn clone(&self) -> Self {
        Self {
            strategy: self.strategy.clone(),
            version: self.version.clone(),
            content: self.content.clone()
        }
    }
}

/// Broadly there are 2 classes of Cache Error
/// 1. Backend Error. For example if the underlying store is unreachable
/// 2. Poison Error. `Content` is considered poisoned whenever a thread holding the `LockGuard`
/// for that `Content` panics.
#[derive(Clone, Debug)]
pub enum CacheError<E> {
    Backend(E),
    Poisoned
}

impl<T, E> From<std::sync::PoisonError<T>> for CacheError<E> {
    fn from(pe: std::sync::PoisonError<T>) -> Self {
        Self::Poisoned
    }
}

impl<E> std::fmt::Display for CacheError<E>
where
    E: std::error::Error
{
    fn fmt(&self, f: &mut std::fmt::Formatter) -> std::fmt::Result {
        match self {
            Self::Backend(e) => {
                write!(f, "backend: {}", e)
            },
            Poisoned => {
                write!(f, "poisoned")
            }
        }
    }
}

impl<E> std::error::Error for CacheError<E> where E: std::error::Error {}

impl<S> Cached<S>
where
    S: Validate,
    S::Version: Clone
{
    /// Brings the cached content to the most recent version
    fn validate(&self) -> Result<(), CacheError<S::Error>> {
        let version = (*self.version.read()?).clone();

        let res = self.strategy.validate(version)
            .map_err(|e| CacheError::Backend(e))?;
        
        let version = res.version;

        match res.update {
            ContentUpdate::Unchanged => {},
            ContentUpdate::Removed => {
                let mut c_w = self.content.0.write()?;
                let mut v_w = self.version.write()?;
                *v_w = version;
                *c_w = None;
            },
            ContentUpdate::Value(v) => {
                let mut c_w = self.content.0.write()?;
                let mut v_w = self.version.write()?;
                *v_w = version;
                *c_w = Some(v);
            }
        }

        Ok(())
    }
}

pub trait Read {
    type Item;

    type Error: std::error::Error;

    fn try_read_with<O, F>(&self, f: F) -> Result<Option<O>, CacheError<Self::Error>>
    where
        F: FnOnce(&Self::Item) -> O;
}

impl<S> Read for Cached<S>
where
    S: Validate,
    S::Version: Clone
{
    type Item = S::Item;

    type Error = S::Error;

    fn try_read_with<O, F>(&self, f: F) -> Result<Option<O>, CacheError<S::Error>>
    where
        F: FnOnce(&S::Item) -> O
    {
        self.validate()?;
        self.content
            .0
            .read()
            .map_err(|_| CacheError::Poisoned)
            .map(|o| o.as_ref().map(f))
    }
}

pub trait OwnedIntent<T> {
    type Op;
    fn apply(self) -> Self::Op;
    fn discard(self) -> Self::Op;
}

pub trait Write<T>: Sized {
    type Error;

    type Intent: OwnedIntent<T>;

    fn try_write(&self) -> Result<Self::Intent, Self::Error>;

    fn apply(
        &self,
        op: <Self::Intent as OwnedIntent<T>>::Op
    ) -> Result<(), Self::Error>;

    fn try_write_with<F>(&self, f: F) -> Result<(), Self::Error>
    where
        F: FnOnce(Self::Intent) -> <Self::Intent as OwnedIntent<T>>::Op
    {
        self.try_write().map(f).and_then(|intent| self.apply(intent))
    }
}

impl<T, I, F, O> Write<T> for ValidateMap<I, F, O>
where
    I: Write<T>
{
    type Error = I::Error;

    type Intent = I::Intent;

    fn try_write(&self) -> Result<Self::Intent, Self::Error> {
        self.inner.try_write()
    }

    fn apply(
        &self,
        op: <Self::Intent as OwnedIntent<T>>::Op
    ) -> Result<(), Self::Error> {
        self.inner.apply(op)
    }
}

impl<I, S> Write<I> for Cached<S>
where
    S: Write<I> + Validate
{
    type Error = <S as Write<I>>::Error;

    type Intent = S::Intent;

    fn try_write(&self) -> Result<Self::Intent, Self::Error> {
        self.strategy.try_write()
    }

    fn apply(
        &self,
        op: <Self::Intent as OwnedIntent<I>>::Op
    ) -> Result<(), Self::Error> {
        self.strategy.apply(op)
    }
}

impl<S> Validate for Cached<S>
where
    S: Validate
{
    type Item = S::Item;
    type Error = S::Error;
    type Version = S::Version;

    fn validate(
        &self,
        version: Self::Version
    ) -> Result<Validation<Self::Version, Self::Item>, Self::Error> {
        self.strategy.validate(version)
    }

    fn refresh(&self) -> Result<(Self::Version, Option<Self::Item>), Self::Error> {
        self.strategy.refresh()
    }
}

#[cfg(test)]
mod tests {
    use super::*;
    use std::sync::atomic::{AtomicUsize, Ordering};

    struct Constant<V, T> {
        version: V,
        value: T,
        num_hits: Arc<AtomicUsize>
    }

    impl<V, T> Validate for Constant<V, T>
    where
        V: Clone,
        T: Clone
    {
        type Item = T;
        type Error = ();
        type Version = V;

        fn validate(&self, v: V) -> Result<Validation<V, T>, ()> {
            self.num_hits.fetch_add(1, Ordering::Relaxed);
            Ok(Validation {
                version: self.version.clone(),
                update: ContentUpdate::Value(self.value.clone())
            })
        }

        fn refresh(&self) -> Result<(V, Option<T>), ()> {
            self.num_hits.fetch_add(1, Ordering::Relaxed);
            Ok((self.version.clone(), Some(self.value.clone())))
        }
    }

    impl<V, T> Constant<V, T> {
        fn new(version: V, value: T) -> Self {
            Self { version, value, num_hits: Arc::new(AtomicUsize::new(0)) }
        }
    }

    #[test]
    fn time_to_live() {
        let constant = Constant::new(0, 0);
        let num_hits = constant.num_hits.clone();
        let cached = constant
            .map(|value| value + 1)
            .time_to_live(Duration::from_millis(5))
            .into_cached()
            .unwrap();
        for _ in 1..10 {
            cached.try_read_with(|_| ()).unwrap().unwrap();
            std::thread::sleep(Duration::from_millis(1));
        }
        assert_eq!(num_hits.swap(0, Ordering::Relaxed), 2)
    }
}<|MERGE_RESOLUTION|>--- conflicted
+++ resolved
@@ -28,12 +28,8 @@
     /// The type of the controlled content
     type Item;
 
-<<<<<<< HEAD
+    /// The type of error for the validation strategy
     type Error: std::error::Error;
-=======
-    /// The type of error for the validation strategy
-    type Error;
->>>>>>> 43105457
 
     /// The type to be used as the version of the controlled content
     type Version;
@@ -200,15 +196,6 @@
     }
 }
 
-<<<<<<< HEAD
-=======
-
-pub trait FromValidate: Sized {
-    type Strategy: Validate;
-    fn from_validate(s: Self::Strategy) -> Result<Self, <Self::Strategy as Validate>::Error>;
-}
-/// contains one anonymous field which wraps the underlying field
->>>>>>> 43105457
 pub struct Content<C>(Arc<RwLock<Option<C>>>);
 
 impl<C> Clone for Content<C> {
