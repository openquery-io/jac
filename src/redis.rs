--- conflicted
+++ resolved
@@ -566,36 +566,6 @@
         }
     }
 }
-<<<<<<< HEAD
-=======
-/// The actual cached HashMap. Wraps around a `Store` and an `std::collection::HashMap`
-pub struct RHashMap<K, V> {
-    prefix: Option<String>,
-    store: Store,
-    inner: Arc<Mutex<HashMap<K, V>>>
-}
-
-pub struct Prefixed<'a, K> {
-    prefix: &'a Option<String>,
-    key: &'a K
-}
-
-impl<'a, K> ToRedisArgs for Prefixed<'a, K>
-where
-    K: ToRedisArgs
-{
-    fn write_redis_args<W: ?Sized>(&self, out: &mut W)
-    where
-        W: redis::RedisWrite
-    {
-        match self.prefix {
-            Some(prefix) => prefix.write_redis_args(out),
-            _ => ()
-        };
-        self.key.write_redis_args(out);
-    }
-}
->>>>>>> 43105457
 
 pub type CachedEntry<K, V> = Cached<StoreEntry<K, V>>;
 
